--- conflicted
+++ resolved
@@ -67,16 +67,8 @@
         ('POST', MultiValueDict),
         ('body', None),
     ):
-<<<<<<< HEAD
-        assert hasattr(request_proxy, attr), "Missing attribute: {}".format(attr)
-        obj = getattr(request_proxy, attr)
-        if expected_type:
-            assert isinstance(obj, expected_type), "Expected {} attribute type {} got {}.".format(
-                attr, expected_type, type(obj))
-=======
         assert hasattr(request_proxy, attr), "{} instance missing attribute {}.".format(request_proxy.__class__, attr)
         obj = getattr(request_proxy, attr)
         if expected_type:
             assert isinstance(obj, expected_type), "Incorrect type of {}.{}; expected {} got {}.".format(
-                request_proxy.__class__, attr, expected_type, type(obj))
->>>>>>> b2797e0e
+                request_proxy.__class__, attr, expected_type, type(obj))